/* Copyright 2013-2014 Norconex Inc.
 *
 * Licensed under the Apache License, Version 2.0 (the "License");
 * you may not use this file except in compliance with the License.
 * You may obtain a copy of the License at
 *
 *     http://www.apache.org/licenses/LICENSE-2.0
 *
 * Unless required by applicable law or agreed to in writing, software
 * distributed under the License is distributed on an "AS IS" BASIS,
 * WITHOUT WARRANTIES OR CONDITIONS OF ANY KIND, either express or implied.
 * See the License for the specific language governing permissions and
 * limitations under the License.
 */
package com.norconex.committer.elasticsearch;

import static org.elasticsearch.node.NodeBuilder.nodeBuilder;
import static org.junit.Assert.assertEquals;
import static org.junit.Assert.assertFalse;
import static org.junit.Assert.assertNull;
import static org.junit.Assert.assertTrue;
import static org.junit.Assert.fail;

import java.io.File;
import java.io.InputStream;
import java.io.StringReader;
import java.util.List;
import java.util.Map;

import org.apache.commons.configuration.XMLConfiguration;
import org.apache.commons.io.FileUtils;
import org.apache.commons.io.IOUtils;
import org.apache.commons.io.input.NullInputStream;
import org.elasticsearch.action.get.GetResponse;
import org.elasticsearch.action.index.IndexRequestBuilder;
import org.elasticsearch.client.Client;
import org.elasticsearch.common.settings.Settings;
import org.elasticsearch.node.Node;
import org.junit.After;
import org.junit.Before;
import org.junit.Rule;
import org.junit.Test;
import org.junit.rules.TemporaryFolder;

import com.norconex.commons.lang.config.ConfigurationUtil;
import com.norconex.commons.lang.map.Properties;


public class ElasticsearchCommitterTest {

    @Rule
    public TemporaryFolder tempFolder = new TemporaryFolder();

    private ElasticsearchCommitter committer;

    private Client client;
    
    private Node node;

    private String indexName = "crawl";

    private String typeName = "page";

    private File queue;

    @Before
    public void setup() throws Exception {

        Settings settings = Settings.settingsBuilder()
                .put("index.number_of_shards", 1)
                .put("index.number_of_replicas", 1)
                .put("path.home", tempFolder.newFolder().toString())
                .build();
        
        // Create a local client
        node = nodeBuilder().local(true).settings(settings).node();
        client = node.client();

        committer = new ElasticsearchCommitter(new IClientFactory() {
            @Override
            public Client createClient(ElasticsearchCommitter committer) {
                return client;
            }
        });

        committer.setIndexName(indexName);
        committer.setTypeName(typeName);
        committer.setTargetContentField(
                ElasticsearchCommitter.DEFAULT_ES_CONTENT_FIELD);

        queue = tempFolder.newFolder("queue");
        committer.setQueueDir(queue.toString());
    }
    
    @After
    public void tearDown() throws Exception {
        node.close();
    }

    @Test
    public void testCommitAdd() throws Exception {
        String content = "hello world!";
        InputStream is = IOUtils.toInputStream(content);

        // Add new doc to ES
        String id = "1";
        committer.add(id,  is, new Properties());
        committer.commit();

        IOUtils.closeQuietly(is);
        
        // Check that it's in ES
        GetResponse response = client.prepareGet(indexName, typeName, id)
                .execute().actionGet();
        assertTrue(response.isExists());
        // Check content
        
        Map<String, Object> responseMap = response.getSource();
        assertEquals(content, ((List<?>) responseMap.get(
                ElasticsearchCommitter.DEFAULT_ES_CONTENT_FIELD)).get(0));
    }

    /**
     * This test will sometime fail.
     * TODO investigate why
     * @throws Exception something wrong...
     */
    @Test
<<<<<<< HEAD
=======
//    @Ignore
>>>>>>> d8c37080
    public void testCommitDelete() throws Exception {

        // Add a document directly to ES
        IndexRequestBuilder request = client.prepareIndex(indexName, typeName);
        String id = "1";
        request.setId(id);
        request.setSource("content", "hello world!");
        request.execute();

        // Queue it to be deleted
        committer.remove(id, new Properties());
        committer.commit();

        // Check that it's removed from ES
        GetResponse response = client.prepareGet(indexName, typeName, id)
                .execute().actionGet();
        assertFalse(response.isExists());
    }

    @Test
    public void testRemoveQueuedFilesAfterAdd() throws Exception {

        // Add new doc to ES
        String id = "1";
        committer.add(id, new NullInputStream(0), new Properties());
        committer.commit();

        // After commit, make sure queue is emptied of all files
        assertTrue(FileUtils.listFiles(queue, null, true).isEmpty());
    }

    @Test
    public void testRemoveQueuedFilesAfterDelete() throws Exception {

        // Add new doc to ES
        String id = "1";
        committer.remove(id, new Properties());
        committer.commit();

        // After commit, make sure queue is emptied of all files
        assertTrue(FileUtils.listFiles(queue, null, true).isEmpty());
    }

    @Test
    public void testUnsupportedIdTargetField() throws Exception {

        String xml = 
                "<committer><targetReferenceField>newid</targetReferenceField></committer>";
        XMLConfiguration config = ConfigurationUtil.newXMLConfiguration(
                new StringReader(xml));
        try {
            committer.loadFromXml(config);
            fail("Expected exception because idTargetField is not supported");
        } catch (Exception e) {
            // Expected
        }
    }

    @Test
    public void testWriteRead() throws Exception {
        committer.setQueueDir("my-queue-dir");
        committer.setSourceContentField("sourceContentField");
        committer.setTargetContentField("targetContentField");
        committer.setSourceReferenceField("idField");
        committer.setKeepSourceContentField(true);
        committer.setKeepSourceReferenceField(false);
        committer.setQueueSize(10);
        committer.setCommitBatchSize(1);
        committer.setClusterName("my-cluster");
        committer.setIndexName("my-inxed");
        committer.setTypeName("my-type");

        ConfigurationUtil.assertWriteRead(committer);
    }
    
    @Test
    public void testSetSourceReferenceField() throws Exception {

        String content = "hello world!";
        InputStream is = IOUtils.toInputStream(content);

        // Force to use a reference field instead of the default
        // reference ID.
        String sourceReferenceField = "customId";
        committer.setSourceReferenceField(sourceReferenceField);
        Properties metadata = new Properties();
        String customIdValue = "ABC";
        metadata.setString(sourceReferenceField, customIdValue);

        // Add new doc to ES with a difference id than the one we
        // assigned in source reference field
        committer.add("1",  is, metadata);
        committer.commit();

        IOUtils.closeQuietly(is);
        
        // Check that it's in ES using the custom ID
        GetResponse response = client.prepareGet(indexName, typeName, customIdValue)
                .execute().actionGet();
        assertTrue(response.isExists());
        
        // Check content
        Map<String, Object> responseMap = response.getSource();
        assertEquals(content, ((List<?>) responseMap.get(
                ElasticsearchCommitter.DEFAULT_ES_CONTENT_FIELD)).get(0));
        
        // Check custom id field is removed (default behavior)
        assertFalse(response.getSource().containsKey(
                sourceReferenceField));
    }
    
    @Test
    public void testKeepIdSourceField() throws Exception {

        String content = "hello world!";
        InputStream is = IOUtils.toInputStream(content);

        // Force to use a reference field instead of the default
        // reference ID.
        String sourceReferenceField = "customId";
        committer.setSourceReferenceField(sourceReferenceField);
        Properties metadata = new Properties();
        String customIdValue = "ABC";
        metadata.setString(sourceReferenceField, customIdValue);

        // Add new doc to ES with a difference id than the one we
        // assigned in source reference field. Set to keep that 
        // field.
        committer.setKeepSourceReferenceField(true);
        committer.add("1",  is, metadata);
        committer.commit();

        IOUtils.closeQuietly(is);
        
        // Check that it's in ES using the custom ID
        GetResponse response = client.prepareGet(indexName, typeName, customIdValue)
                .execute().actionGet();
        assertTrue(response.isExists());
        
        // Check custom id field is NOT removed
        assertTrue(response.getSource().containsKey(
                sourceReferenceField));
    }
    
    @Test
    public void testCustomsourceContentField() throws Exception {
        
        // Set content from metadata
        String content = "hello world!";
        String sourceContentField = "customContent";
        Properties metadata = new Properties();
        metadata.setString(sourceContentField, content);
        
        // Add new doc to ES. Set a null input stream, because content
        // will be taken from metadata. 
        String id = "1";
        committer.setSourceContentField(sourceContentField);
        committer.add(id,  new NullInputStream(0), metadata);
        committer.commit();
        
        // Check that it's in ES
        GetResponse response = client.prepareGet(indexName, typeName, id)
                .execute().actionGet();
        assertTrue(response.isExists());
        
        // Check content
        Map<String, Object> responseMap = response.getSource();
        assertEquals(content, ((List<?>) responseMap.get(
                ElasticsearchCommitter.DEFAULT_ES_CONTENT_FIELD)).get(0));
        
        // Check custom source field is removed (default behavior)
        assertFalse(response.getSource().containsKey(
                sourceContentField));
    }
    
    @Test
    public void testKeepCustomsourceContentField() throws Exception {
        
        // Set content from metadata
        String content = "hello world!";
        String sourceContentField = "customContent";
        Properties metadata = new Properties();
        metadata.setString(sourceContentField, content);
        
        // Add new doc to ES. Set a null input stream, because content
        // will be taken from metadata. Set to keep the source metadata
        // field.
        String id = "1";
        committer.setSourceContentField(sourceContentField);
        committer.setKeepSourceContentField(true);
        committer.add(id,  new NullInputStream(0), metadata);
        committer.commit();
        
        // Check that it's in ES
        GetResponse response = client.prepareGet(indexName, typeName, id)
                .execute().actionGet();
        assertTrue(response.isExists());
        
        // Check custom source field is kept
        assertTrue(response.getSource().containsKey(
                sourceContentField));
    }
    
    @Test
    public void testCustomtargetContentField() throws Exception {

        String content = "hello world!";
        InputStream is = IOUtils.toInputStream(content);
        
        String targetContentField = "customContent";
        Properties metadata = new Properties();
        metadata.setString(targetContentField, content);
        
        // Add new doc to ES
        String id = "1";
        committer.setTargetContentField(targetContentField);
        committer.add(id, is, metadata);
        committer.commit();
        
        IOUtils.closeQuietly(is);
        
        // Check that it's in ES
        GetResponse response = client.prepareGet(indexName, typeName, id)
                .execute().actionGet();
        assertTrue(response.isExists());
        
        // Check content is available in custom content target field and
        // not in the default field
        Map<String, Object> responseMap = response.getSource();
        assertEquals(content, 
        		((List<?>) responseMap.get(targetContentField)).get(0));
        assertNull(responseMap.get(
                ElasticsearchCommitter.DEFAULT_ES_CONTENT_FIELD));
    }
    
    @Test
	public void testMultiValueFields() throws Exception {
		
    	Properties metadata = new Properties();
        String fieldname = "multi";
		metadata.setString(fieldname, "1", "2", "3");
        
        String id = "1";
        committer.add(id, new NullInputStream(0), metadata);
        committer.commit();
        
        // Check that it's in ES
        GetResponse response = client.prepareGet(indexName, typeName, id)
                .execute().actionGet();
        assertTrue(response.isExists());
        
        // Check multi values are still there
        Map<String, Object> source = response.getSource();
        assertEquals(((List<?>) source.get(fieldname)).size(), 3);
	}

}<|MERGE_RESOLUTION|>--- conflicted
+++ resolved
@@ -120,16 +120,7 @@
                 ElasticsearchCommitter.DEFAULT_ES_CONTENT_FIELD)).get(0));
     }
 
-    /**
-     * This test will sometime fail.
-     * TODO investigate why
-     * @throws Exception something wrong...
-     */
-    @Test
-<<<<<<< HEAD
-=======
-//    @Ignore
->>>>>>> d8c37080
+    @Test
     public void testCommitDelete() throws Exception {
 
         // Add a document directly to ES
